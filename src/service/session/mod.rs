--- conflicted
+++ resolved
@@ -120,11 +120,7 @@
 }
 
 /// Default session lifetime in seconds (10 minutes)
-<<<<<<< HEAD
-const DEFAULT_SESSION_LIFETIME: u32 = 600;
-=======
 pub const DEFAULT_SESSION_LIFETIME: u64 = 600;
->>>>>>> c5444d51
 
 /// turn session information.
 ///
@@ -577,12 +573,7 @@
 
             // Records the port assigned to the current session and resets the alive time.
             let port = self.port_allocator.lock().alloc(None)?;
-<<<<<<< HEAD
             *expires = self.timer.get() + lifetime.unwrap_or(DEFAULT_SESSION_LIFETIME) as u64;
-=======
-            *expires =
-                self.timer.get() + (lifetime.unwrap_or(DEFAULT_SESSION_LIFETIME as u32) as u64);
->>>>>>> c5444d51
             *allocate_port = Some(port);
 
             // Write the allocation port binding table.
