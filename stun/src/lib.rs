//! ## Session Traversal Utilities for NAT (STUN)
//!
//! [RFC8445]: https://tools.ietf.org/html/rfc8445
//! [RFC5626]: https://tools.ietf.org/html/rfc5626
//! [Section 13]: https://tools.ietf.org/html/rfc8489#section-13
//!
//! ### STUN Message Structure
//!
//! ```text
//! 0                   1                   2                   3
//! 0 1 2 3 4 5 6 7 8 9 0 1 2 3 4 5 6 7 8 9 0 1 2 3 4 5 6 7 8 9 0 1
//! +-+-+-+-+-+-+-+-+-+-+-+-+-+-+-+-+-+-+-+-+-+-+-+-+-+-+-+-+-+-+-+-+
//! |0 0|     STUN Message Type     |         Message Length        |
//! +-+-+-+-+-+-+-+-+-+-+-+-+-+-+-+-+-+-+-+-+-+-+-+-+-+-+-+-+-+-+-+-+
//! |                         Magic Cookie                          |
//! +-+-+-+-+-+-+-+-+-+-+-+-+-+-+-+-+-+-+-+-+-+-+-+-+-+-+-+-+-+-+-+-+
//! |                                                               |
//! |                     Transaction ID (96 bits)                  |
//! |                                                               |
//! +-+-+-+-+-+-+-+-+-+-+-+-+-+-+-+-+-+-+-+-+-+-+-+-+-+-+-+-+-+-+-+-+
//! ```
//!
//! ### STUN Attributes
//!
//! ```text
//! 0                   1                   2                   3
//! 0 1 2 3 4 5 6 7 8 9 0 1 2 3 4 5 6 7 8 9 0 1 2 3 4 5 6 7 8 9 0 1
//! +-+-+-+-+-+-+-+-+-+-+-+-+-+-+-+-+-+-+-+-+-+-+-+-+-+-+-+-+-+-+-+-+
//! |         Type                  |            Length             |
//! +-+-+-+-+-+-+-+-+-+-+-+-+-+-+-+-+-+-+-+-+-+-+-+-+-+-+-+-+-+-+-+-+
//! |                         Value (variable)                ....
//! +-+-+-+-+-+-+-+-+-+-+-+-+-+-+-+-+-+-+-+-+-+-+-+-+-+-+-+-+-+-+-+-+
//! ```
//!
//! STUN is intended to be used in the context of one or more NAT
//! traversal solutions.  These solutions are known as "STUN Usages".
//! Each usage describes how STUN is utilized to achieve the NAT
//! traversal solution.  Typically, a usage indicates when STUN messages
//! get sent, which optional attributes to include, what server is used,
//! and what authentication mechanism is to be used.  Interactive
//! Connectivity Establishment (ICE) [RFC8445] is one usage of STUN.
//! SIP Outbound [RFC5626] is another usage of STUN.  In some cases,
//! a usage will require extensions to STUN. A STUN extension can be
//! in the form of new methods, attributes, or error response codes.
//! More information on STUN Usages can be found in [Section 13].

pub mod attribute;
pub mod channel;
pub mod message;
pub mod util;

pub use channel::ChannelData;
pub use message::*;

#[repr(C)]
#[derive(Debug, Clone, Copy)]
pub enum StunError {
    InvalidInput,
    UnsupportedIpFamily,
    ShaFailed,
    NotIntegrity,
    IntegrityFailed,
    NotCookie,
    UnknownMethod,
    FatalError,
    Utf8Error,
}

impl std::error::Error for StunError {}

<<<<<<< HEAD
impl std::fmt::Display for StunError {
    fn fmt(&self, f: &mut std::fmt::Formatter<'_>) -> std::fmt::Result {
        write!(f, "{}", self)
=======
impl fmt::Display for StunError {
    fn fmt(&self, f: &mut fmt::Formatter<'_>) -> fmt::Result {
        write!(f, "{}", match self {
            Self::InvalidInput => "InvalidInput",
            Self::UnsupportedIpFamily => "UnsupportedIpFamily",
            Self::ShaFailed => "ShaFailed",
            Self::NotIntegrity => "NotIntegrity",
            Self::IntegrityFailed => "IntegrityFailed",
            Self::NotCookie => "NotCookie",
            Self::UnknownMethod => "UnknownMethod",
            Self::FatalError => "FatalError",
            Self::Utf8Error => "Utf8Error",
        })
>>>>>>> 160869e7
    }
}

/// STUN Methods Registry
///
/// [RFC5389]: https://datatracker.ietf.org/doc/html/rfc5389
/// [RFC8489]: https://datatracker.ietf.org/doc/html/rfc8489
/// [RFC8126]: https://datatracker.ietf.org/doc/html/rfc8126
/// [Section 5]: https://datatracker.ietf.org/doc/html/rfc8489#section-5
///
/// A STUN method is a hex number in the range 0x000-0x0FF.  The encoding
/// of a STUN method into a STUN message is described in [Section 5].
///
/// STUN methods in the range 0x000-0x07F are assigned by IETF Review
/// [RFC8126].  STUN methods in the range 0x080-0x0FF are assigned by
/// Expert Review [RFC8126].  The responsibility of the expert is to
/// verify that the selected codepoint(s) is not in use and that the
/// request is not for an abnormally large number of codepoints.
/// Technical review of the extension itself is outside the scope of the
/// designated expert responsibility.
///
/// IANA has updated the name for method 0x002 as described below as well
/// as updated the reference from [RFC5389] to [RFC8489] for the following
/// STUN methods:
///
/// 0x000: Reserved
/// 0x001: Binding
/// 0x002: Reserved; was SharedSecret prior to [RFC5389]
/// 0x003: Allocate
/// 0x004: Refresh
/// 0x006: Send
/// 0x007: Data
/// 0x008: CreatePermission
/// 0x009: ChannelBind
#[derive(PartialEq, Eq, Hash, Debug, Clone, Copy)]
pub enum Kind {
    Request,
    Response,
    Error,
}

#[derive(PartialEq, Eq, Hash, Debug, Clone, Copy)]
pub enum Method {
    Binding(Kind),
    Allocate(Kind),
    CreatePermission(Kind),
    ChannelBind(Kind),
    Refresh(Kind),
    SendIndication,
    DataIndication,
}

impl TryFrom<u16> for Method {
    type Error = StunError;

    /// # Unit Test
    ///
    /// ```
    /// use faster_stun::*;
    /// use std::convert::TryFrom;
    ///
    /// assert_eq!(
    ///     Method::try_from(0x0001).unwrap(),
    ///     Method::Binding(Kind::Request)
    /// );
    /// assert_eq!(
    ///     Method::try_from(0x0101).unwrap(),
    ///     Method::Binding(Kind::Response)
    /// );
    /// assert_eq!(
    ///     Method::try_from(0x0111).unwrap(),
    ///     Method::Binding(Kind::Error)
    /// );
    /// assert_eq!(
    ///     Method::try_from(0x0003).unwrap(),
    ///     Method::Allocate(Kind::Request)
    /// );
    /// assert_eq!(
    ///     Method::try_from(0x0103).unwrap(),
    ///     Method::Allocate(Kind::Response)
    /// );
    /// assert_eq!(
    ///     Method::try_from(0x0113).unwrap(),
    ///     Method::Allocate(Kind::Error)
    /// );
    /// assert_eq!(
    ///     Method::try_from(0x0008).unwrap(),
    ///     Method::CreatePermission(Kind::Request)
    /// );
    /// assert_eq!(
    ///     Method::try_from(0x0108).unwrap(),
    ///     Method::CreatePermission(Kind::Response)
    /// );
    /// assert_eq!(
    ///     Method::try_from(0x0118).unwrap(),
    ///     Method::CreatePermission(Kind::Error)
    /// );
    /// assert_eq!(
    ///     Method::try_from(0x0009).unwrap(),
    ///     Method::ChannelBind(Kind::Request)
    /// );
    /// assert_eq!(
    ///     Method::try_from(0x0109).unwrap(),
    ///     Method::ChannelBind(Kind::Response)
    /// );
    /// assert_eq!(
    ///     Method::try_from(0x0119).unwrap(),
    ///     Method::ChannelBind(Kind::Error)
    /// );
    /// assert_eq!(
    ///     Method::try_from(0x0004).unwrap(),
    ///     Method::Refresh(Kind::Request)
    /// );
    /// assert_eq!(
    ///     Method::try_from(0x0104).unwrap(),
    ///     Method::Refresh(Kind::Response)
    /// );
    /// assert_eq!(
    ///     Method::try_from(0x0114).unwrap(),
    ///     Method::Refresh(Kind::Error)
    /// );
    /// assert_eq!(Method::try_from(0x0016).unwrap(), Method::SendIndication);
    /// assert_eq!(Method::try_from(0x0017).unwrap(), Method::DataIndication);
    /// ```
    fn try_from(value: u16) -> Result<Self, Self::Error> {
        Ok(match value {
            0x0001 => Self::Binding(Kind::Request),
            0x0101 => Self::Binding(Kind::Response),
            0x0111 => Self::Binding(Kind::Error),
            0x0003 => Self::Allocate(Kind::Request),
            0x0103 => Self::Allocate(Kind::Response),
            0x0113 => Self::Allocate(Kind::Error),
            0x0008 => Self::CreatePermission(Kind::Request),
            0x0108 => Self::CreatePermission(Kind::Response),
            0x0118 => Self::CreatePermission(Kind::Error),
            0x0009 => Self::ChannelBind(Kind::Request),
            0x0109 => Self::ChannelBind(Kind::Response),
            0x0119 => Self::ChannelBind(Kind::Error),
            0x0004 => Self::Refresh(Kind::Request),
            0x0104 => Self::Refresh(Kind::Response),
            0x0114 => Self::Refresh(Kind::Error),
            0x0016 => Self::SendIndication,
            0x0017 => Self::DataIndication,
            _ => return Err(StunError::UnknownMethod),
        })
    }
}

impl From<Method> for u16 {
    /// # Unit Test
    ///
    /// ```
    /// use faster_stun::*;
    /// use std::convert::Into;
    ///
    /// assert_eq!(0x0001u16, Method::Binding(Kind::Request).into());
    /// assert_eq!(0x0101u16, Method::Binding(Kind::Response).into());
    /// assert_eq!(0x0111u16, Method::Binding(Kind::Error).into());
    /// assert_eq!(0x0003u16, Method::Allocate(Kind::Request).into());
    /// assert_eq!(0x0103u16, Method::Allocate(Kind::Response).into());
    /// assert_eq!(0x0113u16, Method::Allocate(Kind::Error).into());
    /// assert_eq!(0x0008u16, Method::CreatePermission(Kind::Request).into());
    /// assert_eq!(0x0108u16, Method::CreatePermission(Kind::Response).into());
    /// assert_eq!(0x0118u16, Method::CreatePermission(Kind::Error).into());
    /// assert_eq!(0x0009u16, Method::ChannelBind(Kind::Request).into());
    /// assert_eq!(0x0109u16, Method::ChannelBind(Kind::Response).into());
    /// assert_eq!(0x0119u16, Method::ChannelBind(Kind::Error).into());
    /// assert_eq!(0x0004u16, Method::Refresh(Kind::Request).into());
    /// assert_eq!(0x0104u16, Method::Refresh(Kind::Response).into());
    /// assert_eq!(0x0114u16, Method::Refresh(Kind::Error).into());
    /// assert_eq!(0x0016u16, Method::SendIndication.into());
    /// assert_eq!(0x0017u16, Method::DataIndication.into());
    /// ```
    fn from(val: Method) -> Self {
        match val {
            Method::Binding(Kind::Request) => 0x0001,
            Method::Binding(Kind::Response) => 0x0101,
            Method::Binding(Kind::Error) => 0x0111,
            Method::Allocate(Kind::Request) => 0x0003,
            Method::Allocate(Kind::Response) => 0x0103,
            Method::Allocate(Kind::Error) => 0x0113,
            Method::CreatePermission(Kind::Request) => 0x0008,
            Method::CreatePermission(Kind::Response) => 0x0108,
            Method::CreatePermission(Kind::Error) => 0x0118,
            Method::ChannelBind(Kind::Request) => 0x0009,
            Method::ChannelBind(Kind::Response) => 0x0109,
            Method::ChannelBind(Kind::Error) => 0x0119,
            Method::Refresh(Kind::Request) => 0x0004,
            Method::Refresh(Kind::Response) => 0x0104,
            Method::Refresh(Kind::Error) => 0x0114,
            Method::SendIndication => 0x0016,
            Method::DataIndication => 0x0017,
        }
    }
}

#[derive(Debug)]
pub enum Payload<'a, 'b> {
    Message(MessageReader<'a, 'b>),
    ChannelData(ChannelData<'a>),
}

pub struct Decoder {
    attrs: Vec<(attribute::AttrKind, &'static [u8])>,
}

impl Decoder {
    pub fn new() -> Self {
        Self {
            attrs: Vec::with_capacity(10),
        }
    }

    /// # Unit Test
    ///
    /// ```
    /// use faster_stun::*;
    /// use faster_stun::attribute::*;
    ///
    /// let buffer = [
    ///     0x00, 0x01, 0x00, 0x4c, 0x21, 0x12, 0xa4, 0x42, 0x71, 0x66, 0x46, 0x31, 0x2b, 0x59, 0x79,
    ///     0x65, 0x56, 0x69, 0x32, 0x72, 0x00, 0x06, 0x00, 0x09, 0x55, 0x43, 0x74, 0x39, 0x3a, 0x56,
    ///     0x2f, 0x2b, 0x2f, 0x00, 0x00, 0x00, 0xc0, 0x57, 0x00, 0x04, 0x00, 0x00, 0x03, 0xe7, 0x80,
    ///     0x29, 0x00, 0x08, 0x22, 0x49, 0xda, 0x28, 0x2c, 0x6f, 0x2e, 0xdb, 0x00, 0x24, 0x00, 0x04,
    ///     0x6e, 0x00, 0x28, 0xff, 0x00, 0x08, 0x00, 0x14, 0x19, 0x58, 0xda, 0x38, 0xed, 0x1e, 0xdd,
    ///     0xc8, 0x6b, 0x8e, 0x22, 0x63, 0x3a, 0x22, 0x63, 0x97, 0xcf, 0xf5, 0xde, 0x82, 0x80, 0x28,
    ///     0x00, 0x04, 0x56, 0xf7, 0xa3, 0xed,
    /// ];
    ///
    /// let mut decoder = Decoder::new();
    /// let payload = decoder.decode(&buffer).unwrap();
    /// if let Payload::Message(reader) = payload {
    ///     assert!(reader.get::<UserName>().is_some())
    /// }
    /// ```
    pub fn decode<'a>(&mut self, buf: &'a [u8]) -> Result<Payload<'a, '_>, StunError> {
        assert!(buf.len() >= 4);
        if !self.attrs.is_empty() {
            self.attrs.clear();
        }

        let flag = buf[0] >> 6;
        if flag > 3 {
            return Err(StunError::InvalidInput);
        }

        Ok(if flag == 0 {
            // attrs will not be used again after decode is used, so the
            // reference is safe. Unsafe is used here to make the external life
            // cycle declaration cleaner.
            Payload::Message(MessageReader::decode(
                unsafe { std::mem::transmute(buf) },
                &mut self.attrs,
            )?)
        } else {
            Payload::ChannelData(ChannelData::try_from(buf)?)
        })
    }

    /// # Unit Test
    ///
    /// ```
    /// use faster_stun::*;
    /// use faster_stun::attribute::*;
    ///
    /// let buffer = [
    ///     0x00, 0x01, 0x00, 0x4c, 0x21, 0x12, 0xa4, 0x42, 0x71, 0x66, 0x46, 0x31, 0x2b, 0x59, 0x79,
    ///     0x65, 0x56, 0x69, 0x32, 0x72, 0x00, 0x06, 0x00, 0x09, 0x55, 0x43, 0x74, 0x39, 0x3a, 0x56,
    ///     0x2f, 0x2b, 0x2f, 0x00, 0x00, 0x00, 0xc0, 0x57, 0x00, 0x04, 0x00, 0x00, 0x03, 0xe7, 0x80,
    ///     0x29, 0x00, 0x08, 0x22, 0x49, 0xda, 0x28, 0x2c, 0x6f, 0x2e, 0xdb, 0x00, 0x24, 0x00, 0x04,
    ///     0x6e, 0x00, 0x28, 0xff, 0x00, 0x08, 0x00, 0x14, 0x19, 0x58, 0xda, 0x38, 0xed, 0x1e, 0xdd,
    ///     0xc8, 0x6b, 0x8e, 0x22, 0x63, 0x3a, 0x22, 0x63, 0x97, 0xcf, 0xf5, 0xde, 0x82, 0x80, 0x28,
    ///     0x00, 0x04, 0x56, 0xf7, 0xa3, 0xed,
    /// ];
    ///
    /// let size = Decoder::message_size(&buffer, false).unwrap();
    /// assert_eq!(size, 96);
    /// ```
    pub fn message_size(buf: &[u8], is_tcp: bool) -> Result<usize, StunError> {
        let flag = buf[0] >> 6;
        if flag > 3 {
            return Err(StunError::InvalidInput);
        }

        Ok(if flag == 0 {
            MessageReader::message_size(buf)?
        } else {
            ChannelData::message_size(buf, is_tcp)?
        })
    }
}

impl Default for Decoder {
    fn default() -> Self {
        Self::new()
    }
}<|MERGE_RESOLUTION|>--- conflicted
+++ resolved
@@ -68,13 +68,8 @@
 
 impl std::error::Error for StunError {}
 
-<<<<<<< HEAD
 impl std::fmt::Display for StunError {
     fn fmt(&self, f: &mut std::fmt::Formatter<'_>) -> std::fmt::Result {
-        write!(f, "{}", self)
-=======
-impl fmt::Display for StunError {
-    fn fmt(&self, f: &mut fmt::Formatter<'_>) -> fmt::Result {
         write!(f, "{}", match self {
             Self::InvalidInput => "InvalidInput",
             Self::UnsupportedIpFamily => "UnsupportedIpFamily",
@@ -86,7 +81,6 @@
             Self::FatalError => "FatalError",
             Self::Utf8Error => "Utf8Error",
         })
->>>>>>> 160869e7
     }
 }
 
