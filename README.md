--- conflicted
+++ resolved
@@ -73,14 +73,11 @@
 
 
 #### Docker
-<<<<<<< HEAD
 
 ```bash
 docker pull quasipaa/turn-server
 ```
 The custom configuration file overrides the `/etc/turn-server/config.toml` path inside the image through `-v`.
-=======
->>>>>>> cc9288e5
 
 ```bash
 docker pull quasipaa/turn-server
