--- conflicted
+++ resolved
@@ -7,26 +7,15 @@
   <strong>TURN Server implemented by ❤️ Rust</strong>
 </div>
 <div align="center">
-<<<<<<< HEAD
   <img src="https://img.shields.io/github/actions/workflow/status/mycrl/turn-rs/cargo-test.yml?branch=main"/>
   <img src="https://img.shields.io/github/license/mycrl/turn-rs"/>
   <img src="https://img.shields.io/github/issues/mycrl/turn-rs"/>
   <img src="https://img.shields.io/github/stars/mycrl/turn-rs"/>
-=======
-  <img src="https://img.shields.io/github/actions/workflow/status/colourful-rtc/turn-rs/cargo-test.yml?branch=main"/>
-  <img src="https://img.shields.io/github/license/colourful-rtc/turn-rs"/>
-  <img src="https://img.shields.io/github/issues/colourful-rtc/turn-rs"/>
-  <img src="https://img.shields.io/github/stars/colourful-rtc/turn-rs"/>
->>>>>>> 4661f9b1
 </div>
 <br/>
 <br/>
 
-<<<<<<< HEAD
 A pure rust-implemented turn server, different from coturn, provides a more flexible external control API and provides the same performance and memory footprint, this project is most compatible with the scenario of using stun/turn server in webrtc.
-=======
-A pure rust-implemented turn server, different from coturn, provides a more flexible external control API and provides the same performance and memory footprint.
->>>>>>> 4661f9b1
 
 
 ## Who uses it?
@@ -39,15 +28,10 @@
 
 * [features](#features)
 * [crates](#crates)
-<<<<<<< HEAD
 * [usage](#usage)
   * [docker](#docker)  
   * [linux service](#linux-service)
 * [building](#building)
-=======
-* [building](#building)
-* [usage](#usage)
->>>>>>> 4661f9b1
 * [benchmark](#benchmark)
 
 
@@ -67,17 +51,10 @@
 * [`turn`], a library for handling turn sessions. <sup>([`crate`](https://crates.io/crates/turn-rs))</sup>.
 * [`turn-server`], implementation of turn server based on turn library. <sup>([`api`])</sup>
 
-<<<<<<< HEAD
 [`api`]: https://github.com/mycrl/turn-rs/wiki/Controller-API-Reference
 [`stun`]: https://github.com/mycrl/turn-rs/tree/main/stun
 [`turn`]: https://github.com/mycrl/turn-rs/tree/main/turn
 [`turn-server`]: https://github.com/mycrl/turn-rs/tree/main/turn-server
-=======
-[`api`]: https://github.com/colourful-rtc/turn-rs/wiki/Controller-API-Reference
-[`stun`]: https://github.com/colourful-rtc/turn-rs/tree/main/stun
-[`turn`]: https://github.com/colourful-rtc/turn-rs/tree/main/turn
-[`turn-server`]: https://github.com/colourful-rtc/turn-rs/tree/main/turn-server
->>>>>>> 4661f9b1
 
 
 ## Usage
@@ -87,7 +64,6 @@
 ```
 
 Start with configuration file:
-<<<<<<< HEAD
 
 ```bash
 turn-server --config=/etc/turn_server/config.toml
@@ -102,38 +78,9 @@
 docker pull quasipaa/turn-server
 ```
 The custom configuration file overrides the `/etc/turn-server/config.toml` path inside the image through `-v`.
-=======
-
-```bash
-turn-server --config=/etc/turn_server/config.toml
-```
-
-Please check the example configuration file for details: [turn_server.toml](./turn_server.toml)
-
-
-## Building
-
-#### Prerequisites
-
-You need to install the Rust toolchain, if you have already installed it, you can skip it, [Install Rust](https://www.rust-lang.org/tools/install), then get the source code:
-
-```bash
-git clone https://github.com/colourful-rtc/turn-rs
-```
-
-#### Build workspace
-
-Compile the entire workspace in release mode:
-
-```bash
-cd turn-rs
-cargo build --release
-```
->>>>>>> 4661f9b1
 
 After the compilation is complete, you can find the binary file in the "target/release" directory.
 
-<<<<<<< HEAD
 #### Linux service
 
 ```
@@ -165,9 +112,6 @@
 After the compilation is complete, you can find the binary file in the "target/release" directory.
 
 
-=======
-
->>>>>>> 4661f9b1
 ## Benchmark
 
 ```
